use std::{
    ffi::{CStr, CString},
    io::{Read, Seek, SeekFrom, Write},
    slice,
};

use libc::{c_int, c_void};

use crate::{
    carchive, carchive::UTF8LocaleGuard, error::archive_result, DecodeCallback, Error, Result,
    READER_BUFFER_SIZE,
};

struct HeapReadSeekerPipe<R: Read + Seek> {
    reader: R,
    buffer: [u8; READER_BUFFER_SIZE],
}

/// The contents of an archive, yielded in order from the beginning to the end
/// of the archive.
///
/// Each entry, file or directory, will have a
/// [`ArchiveContents::StartOfEntry`], zero or more
/// [`ArchiveContents::DataChunk`], and then a corresponding
/// [`ArchiveContents::EndOfEntry`] to mark that the entry has been read to
/// completion.
pub enum ArchiveContents {
    /// Marks the start of an entry, either a file or a directory.
    StartOfEntry(String, libc::stat),
    /// A chunk of uncompressed data from the entry. Entries may have zero or
    /// more chunks.
    DataChunk(Vec<u8>),
    /// Marks the end of the entry that was started by the previous
    /// StartOfEntry.
    EndOfEntry,
    Err(Error),
}

/// Filter for an archive iterator to skip decompression of unwanted
/// entries.
///
/// Gets called on an encounter of a new archive entry with the filename and
/// file status information of that entry.
/// The entry is processed on a return value of `true` and ignored on `false`.
pub type EntryFilterCallbackFn = dyn Fn(&str, &libc::stat) -> bool;

/// An iterator over the contents of an archive.
#[allow(clippy::module_name_repetitions)]
pub struct ArchiveIterator<R: Read + Seek> {
    archive_entry: *mut carchive::archive_entry,
    archive_reader: *mut carchive::archive,

    decode: DecodeCallback,
    in_file: bool,
    closed: bool,
    error: bool,
    filter: Option<Box<EntryFilterCallbackFn>>,

    _pipe: Box<HeapReadSeekerPipe<R>>,
    _utf8_guard: UTF8LocaleGuard,
}

impl<R: Read + Seek> Iterator for ArchiveIterator<R> {
    type Item = ArchiveContents;

    fn next(&mut self) -> Option<Self::Item> {
        debug_assert!(!self.closed);

        if self.error {
            return None;
        }

        loop {
            let next = if self.in_file {
                unsafe { self.next_data_chunk() }
            } else {
                unsafe { self.unsafe_next_header() }
            };

            match &next {
                ArchiveContents::StartOfEntry(name, stat) => {
                    debug_assert!(!self.in_file);

                    if let Some(filter) = &self.filter {
                        if !filter(name, stat) {
                            continue;
                        }
                    }

                    self.in_file = true;
                    break Some(next);
                }
                ArchiveContents::DataChunk(_) => {
                    debug_assert!(self.in_file);
                    break Some(next);
                }
                ArchiveContents::EndOfEntry if self.in_file => {
                    self.in_file = false;
                    break Some(next);
                }
                ArchiveContents::EndOfEntry => break None,
                ArchiveContents::Err(_) => {
                    self.error = true;
                    break Some(next);
                }
            }
        }
    }
}

impl<R: Read + Seek> ArchiveIterator<R> {
    pub fn next_header(&mut self) -> Option<ArchiveContents> {
        debug_assert!(!self.closed);

        if self.error {
            return None;
        }

        let next = unsafe { self.unsafe_next_header() };

        match &next {
            ArchiveContents::StartOfEntry(name, stat) => {
                if let Some(filter) = &self.filter {
                    if !filter(name, stat) {
                        return None;
                    }
                }

                self.in_file = true;
                Some(next)
            }
            ArchiveContents::Err(_) => {
                self.error = true;
                Some(next)
            }
            _ => None,
        }
    }
}

impl<R: Read + Seek> Drop for ArchiveIterator<R> {
    fn drop(&mut self) {
        drop(self.free());
    }
}

impl<R: Read + Seek> ArchiveIterator<R> {
    fn new(
        source: R,
        decode: DecodeCallback,
        filter: Option<Box<EntryFilterCallbackFn>>,
    ) -> Result<ArchiveIterator<R>>
    where
        R: Read + Seek,
    {
        let utf8_guard = carchive::UTF8LocaleGuard::new();
        let reader = source;
        let buffer = [0; READER_BUFFER_SIZE];
        let mut pipe = Box::new(HeapReadSeekerPipe { reader, buffer });

        unsafe {
            let archive_entry: *mut carchive::archive_entry = std::ptr::null_mut();
            let archive_reader = carchive::archive_read_new();

            let res = (|| {
                archive_result(
                    carchive::archive_read_support_filter_all(archive_reader),
                    archive_reader,
                )?;

                archive_result(
                    carchive::archive_read_support_format_raw(archive_reader),
                    archive_reader,
                )?;

                archive_result(
                    carchive::archive_read_set_seek_callback(
                        archive_reader,
                        Some(libarchive_heap_seek_callback::<R>),
                    ),
                    archive_reader,
                )?;

                if archive_reader.is_null() {
                    return Err(Error::NullArchive);
                }

                archive_result(
                    carchive::archive_read_support_format_all(archive_reader),
                    archive_reader,
                )?;

                archive_result(
                    carchive::archive_read_open(
                        archive_reader,
                        std::ptr::addr_of_mut!(*pipe) as *mut c_void,
                        None,
                        Some(libarchive_heap_seekableread_callback::<R>),
                        None,
                    ),
                    archive_reader,
                )?;

                Ok(())
            })();

            let iter = ArchiveIterator {
                archive_entry,
                archive_reader,

                decode,
                in_file: false,
                closed: false,
                error: false,
                filter,

                _pipe: pipe,
                _utf8_guard: utf8_guard,
            };

            res?;
            Ok(iter)
        }
    }

    /// Iterate over the contents of an archive, streaming the contents of each
    /// entry in small chunks.
    ///
    /// ```no_run
    /// # fn main() -> Result<(), Box<dyn std::error::Error>> {
    /// use compress_tools::*;
    /// use std::fs::File;
    ///
    /// let file = File::open("tree.tar")?;
    ///
    /// let mut name = String::default();
    /// let mut size = 0;
    /// let decode_utf8 = |bytes: &[u8]| Ok(std::str::from_utf8(bytes)?.to_owned());
    /// let mut iter = ArchiveIterator::from_read_with_encoding(file, decode_utf8)?;
    ///
    /// for content in &mut iter {
    ///     match content {
    ///         ArchiveContents::StartOfEntry(s, _) => name = s,
    ///         ArchiveContents::DataChunk(v) => size += v.len(),
    ///         ArchiveContents::EndOfEntry => {
    ///             println!("Entry {} was {} bytes", name, size);
    ///             size = 0;
    ///         }
    ///         ArchiveContents::Err(e) => {
    ///             Err(e)?;
    ///         }
    ///     }
    /// }
    ///
    /// iter.close()?;
    /// # Ok(())
    /// # }
    /// ```
    pub fn from_read_with_encoding(source: R, decode: DecodeCallback) -> Result<ArchiveIterator<R>>
    where
        R: Read + Seek,
    {
        Self::new(source, decode, None)
    }

    /// Iterate over the contents of an archive, streaming the contents of each
    /// entry in small chunks.
    ///
    /// ```no_run
    /// # fn main() -> Result<(), Box<dyn std::error::Error>> {
    /// use compress_tools::*;
    /// use std::fs::File;
    ///
    /// let file = File::open("tree.tar")?;
    ///
    /// let mut name = String::default();
    /// let mut size = 0;
    /// let mut iter = ArchiveIterator::from_read(file)?;
    ///
    /// for content in &mut iter {
    ///     match content {
    ///         ArchiveContents::StartOfEntry(s, _) => name = s,
    ///         ArchiveContents::DataChunk(v) => size += v.len(),
    ///         ArchiveContents::EndOfEntry => {
    ///             println!("Entry {} was {} bytes", name, size);
    ///             size = 0;
    ///         }
    ///         ArchiveContents::Err(e) => {
    ///             Err(e)?;
    ///         }
    ///     }
    /// }
    ///
    /// iter.close()?;
    /// # Ok(())
    /// # }
    /// ```
    pub fn from_read(source: R) -> Result<ArchiveIterator<R>>
    where
        R: Read + Seek,
    {
        Self::new(source, crate::decode_utf8, None)
    }

    /// Close the iterator, freeing up the associated resources.
    ///
    /// Resources will be freed on drop if this is not called, but any errors
    /// during freeing on drop will be lost.
    pub fn close(mut self) -> Result<()> {
        self.free()
    }

    fn free(&mut self) -> Result<()> {
        if self.closed {
            return Ok(());
        }

        self.closed = true;
        unsafe {
            archive_result(
                carchive::archive_read_close(self.archive_reader),
                self.archive_reader,
            )?;
            archive_result(
                carchive::archive_read_free(self.archive_reader),
                self.archive_reader,
            )?;
        }
        Ok(())
    }

<<<<<<< HEAD
    unsafe fn next_header(&mut self) -> ArchiveContents {
        match carchive::archive_read_next_header(self.archive_reader, &mut self.archive_entry) {
            carchive::ARCHIVE_EOF => ArchiveContents::EndOfEntry,
            carchive::ARCHIVE_OK | carchive::ARCHIVE_WARN => {
                let _utf8_guard = carchive::WindowsUTF8LocaleGuard::new();
                let cstr = CStr::from_ptr(carchive::archive_entry_pathname(self.archive_entry));
=======
    unsafe fn unsafe_next_header(&mut self) -> ArchiveContents {
        match ffi::archive_read_next_header(self.archive_reader, &mut self.archive_entry) {
            ffi::ARCHIVE_EOF => ArchiveContents::EndOfEntry,
            ffi::ARCHIVE_OK | ffi::ARCHIVE_WARN => {
                let _utf8_guard = ffi::WindowsUTF8LocaleGuard::new();
                let cstr = CStr::from_ptr(ffi::archive_entry_pathname(self.archive_entry));
>>>>>>> 480de12d
                let file_name = match (self.decode)(cstr.to_bytes()) {
                    Ok(f) => f,
                    Err(e) => return ArchiveContents::Err(e),
                };
                let stat = *carchive::archive_entry_stat(self.archive_entry);
                ArchiveContents::StartOfEntry(file_name, stat)
            }
            _ => ArchiveContents::Err(Error::from(self.archive_reader)),
        }
    }

    unsafe fn next_data_chunk(&mut self) -> ArchiveContents {
        let mut buffer = std::ptr::null();
        let mut offset = 0;
        let mut size = 0;
        let mut target = Vec::with_capacity(READER_BUFFER_SIZE);

        match carchive::archive_read_data_block(
            self.archive_reader,
            &mut buffer,
            &mut size,
            &mut offset,
        ) {
            carchive::ARCHIVE_EOF => ArchiveContents::EndOfEntry,
            carchive::ARCHIVE_OK | carchive::ARCHIVE_WARN => {
                if size > 0 {
                    // fixes: (as buffer is null then) unsafe precondition(s) violated:
                    // slice::from_raw_parts requires the pointer to be aligned and non-null, and
                    // the total size of the slice not to exceed `isize::MAX`
                    let content = slice::from_raw_parts(buffer as *const u8, size);
                    let write = target.write_all(content);
                    if let Err(e) = write {
                        ArchiveContents::Err(e.into())
                    } else {
                        ArchiveContents::DataChunk(target)
                    }
                } else {
                    ArchiveContents::DataChunk(target)
                }
            }
            _ => ArchiveContents::Err(Error::from(self.archive_reader)),
        }
    }
}

unsafe extern "C" fn libarchive_heap_seek_callback<R: Read + Seek>(
    _: *mut carchive::archive,
    client_data: *mut c_void,
    offset: carchive::la_int64_t,
    whence: c_int,
) -> i64 {
    let pipe = (client_data as *mut HeapReadSeekerPipe<R>)
        .as_mut()
        .unwrap();
    let whence = match whence {
        0 => SeekFrom::Start(offset as u64),
        1 => SeekFrom::Current(offset),
        2 => SeekFrom::End(offset),
        _ => return -1,
    };

    match pipe.reader.seek(whence) {
        Ok(offset) => offset as i64,
        Err(_) => -1,
    }
}

unsafe extern "C" fn libarchive_heap_seekableread_callback<R: Read + Seek>(
    archive: *mut carchive::archive,
    client_data: *mut c_void,
    buffer: *mut *const c_void,
) -> carchive::la_ssize_t {
    let pipe = (client_data as *mut HeapReadSeekerPipe<R>)
        .as_mut()
        .unwrap();

    *buffer = pipe.buffer.as_ptr() as *const c_void;

    match pipe.reader.read(&mut pipe.buffer) {
        Ok(size) => size as carchive::la_ssize_t,
        Err(e) => {
            let description = CString::new(e.to_string()).unwrap();

            carchive::archive_set_error(
                archive,
                e.raw_os_error().unwrap_or(0),
                description.as_ptr(),
            );

            -1
        }
    }
}

#[must_use]
pub struct ArchiveIteratorBuilder<R>
where
    R: Read + Seek,
{
    source: R,
    decoder: DecodeCallback,
    filter: Option<Box<EntryFilterCallbackFn>>,
}

/// A builder to generate an archive iterator over the contents of an
/// archive, streaming the contents of each entry in small chunks.
/// The default configuration is identical to `ArchiveIterator::from_read`.
///
/// # Example
///
/// ```no_run
/// use compress_tools::{ArchiveContents, ArchiveIteratorBuilder};
/// use std::path::Path;
/// use std::ffi::OsStr;
///
/// let source = std::fs::File::open("tests/fixtures/tree.tar").expect("Failed to open file");
/// let decode_utf8 = |bytes: &[u8]| Ok(std::str::from_utf8(bytes)?.to_owned());
///
/// for content in ArchiveIteratorBuilder::new(source)
///     .decoder(decode_utf8)
///     .filter(|name, stat| Path::new(name).file_name() == Some(OsStr::new("foo")) || stat.st_size == 42)
///     .build()
///     .expect("Failed to initialize archive")
///     {
///         if let ArchiveContents::StartOfEntry(name, _stat) = content {
///             println!("{name}");
///         }
///     }
/// ```
impl<R> ArchiveIteratorBuilder<R>
where
    R: Read + Seek,
{
    /// Create a new builder for an archive iterator. Default configuration is
    /// identical to `ArchiveIterator::from_read`.
    pub fn new(source: R) -> ArchiveIteratorBuilder<R> {
        ArchiveIteratorBuilder {
            source,
            decoder: crate::decode_utf8,
            filter: None,
        }
    }

    /// Use a custom decoder to decode filenames of archive entries.
    /// By default an UTF-8 decoder (`decode_utf8`) is used.
    pub fn decoder(mut self, decoder: DecodeCallback) -> ArchiveIteratorBuilder<R> {
        self.decoder = decoder;
        self
    }

    /// Use a filter to skip unwanted entries and their decompression.
    /// By default all entries are iterated.
    pub fn filter<F>(mut self, filter: F) -> ArchiveIteratorBuilder<R>
    where
        F: Fn(&str, &libc::stat) -> bool + 'static,
    {
        self.filter = Some(Box::new(filter));
        self
    }

    /// Finish the builder and generate the configured `ArchiveIterator`.
    pub fn build(self) -> Result<ArchiveIterator<R>> {
        ArchiveIterator::new(self.source, self.decoder, self.filter)
    }
}<|MERGE_RESOLUTION|>--- conflicted
+++ resolved
@@ -329,21 +329,12 @@
         Ok(())
     }
 
-<<<<<<< HEAD
     unsafe fn next_header(&mut self) -> ArchiveContents {
         match carchive::archive_read_next_header(self.archive_reader, &mut self.archive_entry) {
             carchive::ARCHIVE_EOF => ArchiveContents::EndOfEntry,
             carchive::ARCHIVE_OK | carchive::ARCHIVE_WARN => {
                 let _utf8_guard = carchive::WindowsUTF8LocaleGuard::new();
                 let cstr = CStr::from_ptr(carchive::archive_entry_pathname(self.archive_entry));
-=======
-    unsafe fn unsafe_next_header(&mut self) -> ArchiveContents {
-        match ffi::archive_read_next_header(self.archive_reader, &mut self.archive_entry) {
-            ffi::ARCHIVE_EOF => ArchiveContents::EndOfEntry,
-            ffi::ARCHIVE_OK | ffi::ARCHIVE_WARN => {
-                let _utf8_guard = ffi::WindowsUTF8LocaleGuard::new();
-                let cstr = CStr::from_ptr(ffi::archive_entry_pathname(self.archive_entry));
->>>>>>> 480de12d
                 let file_name = match (self.decode)(cstr.to_bytes()) {
                     Ok(f) => f,
                     Err(e) => return ArchiveContents::Err(e),
